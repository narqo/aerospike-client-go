--- conflicted
+++ resolved
@@ -254,7 +254,13 @@
 				f.SetUint(value.(uint64))
 			}
 		case reflect.Float64, reflect.Float32:
-			f.SetFloat(float64(math.Float64frombits(uint64(value.(int)))))
+			// if value has returned as a float
+			if fv, ok := value.(float64); ok {
+				f.SetFloat(fv)
+			} else {
+				// otherwise it is an old float64<->int64 marshalling type cast which needs to be set as int
+				f.SetFloat(float64(math.Float64frombits(uint64(value.(int)))))
+			}
 		case reflect.String:
 			rv := reflect.ValueOf(value.(string))
 			if rv.Type() != f.Type() {
@@ -347,7 +353,15 @@
 				}
 				f.Set(rv)
 			case reflect.Float64:
-				tempV := math.Float64frombits(uint64(value.(int)))
+				// it is possible that the value is an integer set in the field
+				// via the old float<->int64 type cast
+				var tempV float64
+				if fv, ok := value.(float64); ok {
+					tempV = fv
+				} else {
+					tempV = math.Float64frombits(uint64(value.(int)))
+				}
+
 				rv := reflect.ValueOf(&tempV)
 				if rv.Type() != f.Type() {
 					rv = rv.Convert(f.Type())
@@ -361,7 +375,16 @@
 				}
 				f.Set(rv)
 			case reflect.Float32:
-				tempV := float32(math.Float64frombits(uint64(value.(int))))
+				// it is possible that the value is an integer set in the field
+				// via the old float<->int64 type cast
+				var tempV64 float64
+				if fv, ok := value.(float64); ok {
+					tempV64 = fv
+				} else {
+					tempV64 = math.Float64frombits(uint64(value.(int)))
+				}
+
+				tempV := float32(tempV64)
 				rv := reflect.ValueOf(&tempV)
 				if rv.Type() != f.Type() {
 					rv = rv.Convert(f.Type())
@@ -446,15 +469,11 @@
 						newVal = reflect.Zero(f.Type().Elem())
 					}
 
-<<<<<<< HEAD
-					if newVal.Len() == 0 && newMap.Type().Elem().Kind() == emptyStruct.Type().Kind() {
-=======
 					if newVal.Type() != f.Type().Elem() {
 						newVal = newVal.Convert(f.Type().Elem())
 					}
 
 					if newVal.Kind() == reflect.Map && newVal.Len() == 0 && newMap.Type().Elem().Kind() == emptyStruct.Type().Kind() {
->>>>>>> eccd7cdc
 						if newMap.Type().Elem().NumField() == 0 {
 							newMap.SetMapIndex(newKey, emptyStruct)
 						} else {
