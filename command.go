--- conflicted
+++ resolved
@@ -450,10 +450,6 @@
 func (cmd *baseCommand) estimateKeySize(key *Key) int {
 	fieldCount := 0
 
-<<<<<<< HEAD
-	// if strings.Trim(key.namespace, " ") != "" {
-=======
->>>>>>> 3f0b2136
 	if key.namespace != "" {
 		cmd.dataOffset += len(key.namespace) + int(_FIELD_HEADER_SIZE)
 		fieldCount++
