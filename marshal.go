--- conflicted
+++ resolved
@@ -180,12 +180,8 @@
 	mutex          sync.RWMutex
 }
 
-<<<<<<< HEAD
-func (sm *SyncMap) setMapping(obj reflect.Value, mapping map[string]string, fields, ttl, gen []string) {
+func (sm *syncMap) setMapping(obj reflect.Value, mapping map[string]string, fields, ttl, gen []string) {
 	// obj = indirect(obj)
-=======
-func (sm *syncMap) setMapping(obj reflect.Value, mapping map[string]string, fields, ttl, gen []string) {
->>>>>>> 261a5739
 	objType := obj.Type()
 	sm.mutex.Lock()
 	sm.objectMappings[objType] = mapping
@@ -195,7 +191,6 @@
 	sm.mutex.Unlock()
 }
 
-<<<<<<< HEAD
 func indirect(obj reflect.Value) reflect.Value {
 	for obj.Kind() == reflect.Ptr {
 		if obj.IsNil() {
@@ -206,11 +201,8 @@
 	return obj
 }
 
-func (sm *SyncMap) mappingExists(obj reflect.Value) bool {
+func (sm *syncMap) mappingExists(obj reflect.Value) bool {
 	// obj = indirect(obj)
-=======
-func (sm *syncMap) mappingExists(obj reflect.Value) bool {
->>>>>>> 261a5739
 	objType := obj.Type()
 	sm.mutex.RLock()
 	_, exists := sm.objectMappings[objType]
