--- conflicted
+++ resolved
@@ -22,12 +22,8 @@
 	"strings"
 	"time"
 
-<<<<<<< HEAD
-	. "github.com/aerospike/aerospike-client-go"
+	as "github.com/aerospike/aerospike-client-go"
 	. "github.com/aerospike/aerospike-client-go/types"
-=======
-	as "github.com/aerospike/aerospike-client-go"
->>>>>>> 99da0e52
 	. "github.com/aerospike/aerospike-client-go/utils/buffer"
 
 	. "github.com/onsi/ginkgo"
@@ -55,7 +51,7 @@
 			cpolicy := *clientPolicy
 			cpolicy.ClusterName = "haha"
 			cpolicy.Timeout = 10 * time.Second
-			nclient, err := NewClientWithPolicy(&cpolicy, *host, *port)
+			nclient, err := as.NewClientWithPolicy(&cpolicy, *host, *port)
 			aerr, ok := err.(AerospikeError)
 			Expect(ok).To(BeTrue())
 			Expect(err).To(HaveOccurred())
@@ -69,7 +65,7 @@
 			cpolicy.ClusterName = "haha"
 			cpolicy.Timeout = 10 * time.Second
 			cpolicy.FailIfNotConnected = false
-			nclient, err := NewClientWithPolicy(&cpolicy, *host, *port)
+			nclient, err := as.NewClientWithPolicy(&cpolicy, *host, *port)
 			aerr, ok := err.(AerospikeError)
 			Expect(ok).To(BeTrue())
 			Expect(err).To(HaveOccurred())
@@ -85,7 +81,7 @@
 			cpolicy := *clientPolicy
 			cpolicy.ClusterName = "null"
 			cpolicy.Timeout = 10 * time.Second
-			nclient, err := NewClientWithPolicy(&cpolicy, *host, *port)
+			nclient, err := as.NewClientWithPolicy(&cpolicy, *host, *port)
 			Expect(err).NotTo(HaveOccurred())
 			Expect(len(nclient.GetNodes())).To(Equal(nodeCount))
 		})
@@ -116,18 +112,9 @@
 			Context("Expiration values", func() {
 
 				It("must return 30d if set to TTLServerDefault", func() {
-<<<<<<< HEAD
-					wpolicy := NewWritePolicy(0, TTLServerDefault)
-					bin := NewBin("Aerospike", "value")
-					rec, err = client.Operate(wpolicy, key, PutOp(bin), GetOp())
-=======
 					wpolicy := as.NewWritePolicy(0, as.TTLServerDefault)
 					bin := as.NewBin("Aerospike", "value")
-					err = client.PutBins(wpolicy, key, bin)
-					Expect(err).ToNot(HaveOccurred())
-
-					rec, err = client.Get(rpolicy, key)
->>>>>>> 99da0e52
+					rec, err = client.Operate(wpolicy, key, as.PutOp(bin), as.GetOp())
 					Expect(err).ToNot(HaveOccurred())
 
 					defaultTTL, err := strconv.Atoi(nsInfo(ns, "default-ttl"))
