// Copyright 2013-2017 Aerospike, Inc.
//
// Licensed under the Apache License, Version 2.0 (the "License");
// you may not use this file except in compliance with the License.
// You may obtain a copy of the License at
//
// http://www.apache.org/licenses/LICENSE-2.0
//
// Unless required by applicable law or agreed to in writing, software
// distributed under the License is distributed on an "AS IS" BASIS,
// WITHOUT WARRANTIES OR CONDITIONS OF ANY KIND, either express or implied.
// See the License for the specific language governing permissions and
// limitations under the License.

package aerospike

// FieldType represents the type of the field in Aerospike Wire Protocol
type FieldType int

// FieldType constants used in the Aerospike Wire Protocol.
const (
	NAMESPACE FieldType = 0
	TABLE     FieldType = 1
	KEY       FieldType = 2

	//BIN FieldType = 3;

	DIGEST_RIPE FieldType = 4

	//GU_TID FieldType = 5;

<<<<<<< HEAD
	DIGEST_RIPE_ARRAY FieldType = 6
	TRAN_ID           FieldType = 7 // user supplied transaction id, which is simply passed back
	SCAN_OPTIONS      FieldType = 8
	SCAN_TIMEOUT      FieldType = 9
	INDEX_NAME        FieldType = 21
	INDEX_RANGE       FieldType = 22
	INDEX_FILTER      FieldType = 23
	INDEX_LIMIT       FieldType = 24
	INDEX_ORDER_BY    FieldType = 25
	INDEX_TYPE                  = 26
	UDF_PACKAGE_NAME  FieldType = 30
	UDF_FUNCTION      FieldType = 31
	UDF_ARGLIST       FieldType = 32
	UDF_OP            FieldType = 33
	QUERY_BINLIST     FieldType = 40
	PREDEXP           FieldType = 43
=======
	DIGEST_RIPE_ARRAY    FieldType = 6
	TRAN_ID              FieldType = 7 // user supplied transaction id, which is simply passed back
	SCAN_OPTIONS         FieldType = 8
	INDEX_NAME           FieldType = 21
	INDEX_RANGE          FieldType = 22
	INDEX_FILTER         FieldType = 23
	INDEX_LIMIT          FieldType = 24
	INDEX_ORDER_BY       FieldType = 25
	INDEX_TYPE                     = 26
	UDF_PACKAGE_NAME     FieldType = 30
	UDF_FUNCTION         FieldType = 31
	UDF_ARGLIST          FieldType = 32
	UDF_OP               FieldType = 33
	QUERY_BINLIST        FieldType = 40
	BATCH_INDEX          FieldType = 41
	BATCH_INDEX_WITH_SET FieldType = 42
>>>>>>> 72961e5e
)<|MERGE_RESOLUTION|>--- conflicted
+++ resolved
@@ -29,27 +29,10 @@
 
 	//GU_TID FieldType = 5;
 
-<<<<<<< HEAD
-	DIGEST_RIPE_ARRAY FieldType = 6
-	TRAN_ID           FieldType = 7 // user supplied transaction id, which is simply passed back
-	SCAN_OPTIONS      FieldType = 8
-	SCAN_TIMEOUT      FieldType = 9
-	INDEX_NAME        FieldType = 21
-	INDEX_RANGE       FieldType = 22
-	INDEX_FILTER      FieldType = 23
-	INDEX_LIMIT       FieldType = 24
-	INDEX_ORDER_BY    FieldType = 25
-	INDEX_TYPE                  = 26
-	UDF_PACKAGE_NAME  FieldType = 30
-	UDF_FUNCTION      FieldType = 31
-	UDF_ARGLIST       FieldType = 32
-	UDF_OP            FieldType = 33
-	QUERY_BINLIST     FieldType = 40
-	PREDEXP           FieldType = 43
-=======
 	DIGEST_RIPE_ARRAY    FieldType = 6
 	TRAN_ID              FieldType = 7 // user supplied transaction id, which is simply passed back
 	SCAN_OPTIONS         FieldType = 8
+	SCAN_TIMEOUT         FieldType = 9
 	INDEX_NAME           FieldType = 21
 	INDEX_RANGE          FieldType = 22
 	INDEX_FILTER         FieldType = 23
@@ -63,5 +46,5 @@
 	QUERY_BINLIST        FieldType = 40
 	BATCH_INDEX          FieldType = 41
 	BATCH_INDEX_WITH_SET FieldType = 42
->>>>>>> 72961e5e
+	PREDEXP              FieldType = 43
 )