language: go

go:
  - 1.2
  - 1.3
  - tip

matrix:
  allow_failures:
<<<<<<< HEAD
    - gvm: tip
  fast_finish: true
=======
    - go: tip
>>>>>>> 45ffb4e5

install:
  - mv $HOME/gopath/src/github.com/citrusleaf $HOME/gopath/src/github.com/aerospike
  - export PATH=$PATH:$HOME/gopath/bin
  - go get github.com/onsi/ginkgo/ginkgo
  - go get github.com/onsi/gomega
  #  We like to run the tests with coverage.
  - if [[ "${TRAVIS_GO_VERSION}" = "tip" ]]; then go get -u golang.org/x/tools/cmd/cover; else go get -u code.google.com/p/go.tools/cmd/cover; fi
  - wget -O aerospike-server.tgz http://aerospike.com/download/server/latest/artifact/tgz
  - tar xvzf aerospike-server.tgz
  - cp -f .travis/aerospike.conf ./aerospike-server/share/etc
  - cd aerospike-server
  - mkdir instance1
  - mkdir instance2
  - ./bin/aerospike init --home instance1 --instance 1 --service-port 3000
  - ./bin/aerospike init --home instance2 --instance 2 --service-port 3010
  - cd instance1
  - sudo ./bin/aerospike start
  - cd ../..
  - pwd
  - sleep 30
  # dump keep server log for debugging
  - sudo tail -n 1000 aerospike-server/instance1/var/log/aerospike.log

script:
  # build all tools
  - find tools -name "*.go" -type f -exec go -- build {} ';'
  # build all examples - only include files with *.go pattern in 
  # the examples, and not its sub-directories
  - find examples -name "*.go" -depth 1 -type f -exec go -- build {} ';'
  # run tests in single instance mode
  - ginkgo -cover -r -race -keepGoing -succinct -randomizeSuites
  # run tests in multiple instance mode
  - cd aerospike-server/instance1
  - sudo ./bin/aerospike restart
  - cd ../instance2
  - sudo ./bin/aerospike start
  - cd ../..
  # make sure the instances are up and clean
  - sleep 30
  - ginkgo -cover -r -race -keepGoing -succinct -randomizeSuites
  - .travis/proxy_check.sh<|MERGE_RESOLUTION|>--- conflicted
+++ resolved
@@ -7,12 +7,7 @@
 
 matrix:
   allow_failures:
-<<<<<<< HEAD
-    - gvm: tip
-  fast_finish: true
-=======
     - go: tip
->>>>>>> 45ffb4e5
 
 install:
   - mv $HOME/gopath/src/github.com/citrusleaf $HOME/gopath/src/github.com/aerospike
