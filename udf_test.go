// Copyright 2013-2016 Aerospike, Inc.
//
// Licensed under the Apache License, Version 2.0 (the "License");
// you may not use this file except in compliance with the License.
// You may obtain a copy of the License at
//
// http://www.apache.org/licenses/LICENSE-2.0
//
// Unless required by applicable law or agreed to in writing, software
// distributed under the License is distributed on an "AS IS" BASIS,
// WITHOUT WARRANTIES OR CONDITIONS OF ANY KIND, either express or implied.
// See the License for the specific language governing permissions and
// limitations under the License.

package aerospike_test

import (
	"math"
	"math/rand"
	"strings"

	. "github.com/aerospike/aerospike-client-go"

	. "github.com/onsi/ginkgo"
	. "github.com/onsi/gomega"
)

const udfBody = `function testFunc1(rec, div)
   local ret = map()                     -- Initialize the return value (a map)

   local x = rec['bin1']                 -- Get the value from record bin named "bin1"

   rec['bin2'] = math.floor(x / div)     -- Set the value in record bin named "bin2"

   aerospike:update(rec)                 -- Update the main record

   ret['status'] = 'OK'                   -- Populate the return status
   return ret                             -- Return the Return value and/or status
end`

const udfDelete = `function deleteRecord(rec)
   aerospike:remove(rec)                   -- Delete main record, Populate the return status
end`

const udfEcho = `function echo(rec, param)
   local ret = map()
   ret['val'] = param
   ret['str_val'] = tostring(param)
   return ret 		-- return the same value to make sure serializations are working well
end`

const udfCreateWithSendKey = `function createRecWithSendKey(rec)
   rec['otherBin'] = 1
   aerospike:create(rec)
end

function getRecordKeyValue(rec)
<<<<<<< HEAD
	return record.key(rec)
=======
	local r = record.key(rec)
	aerospike:remove(rec)
	return r
>>>>>>> c2169ed0
end
`

// ALL tests are isolated by SetName and Key, which are 50 random charachters
var _ = Describe("UDF/Query tests", func() {
	initTestVars()

	// connection data
	var client *Client
	var err error
	var ns = "test"
	var set = randString(50)
	var key *Key
	var wpolicy = NewWritePolicy(0, 0)

	const keyCount = 1000
	bin1 := NewBin("bin1", rand.Intn(math.MaxInt16))
	bin2 := NewBin("bin2", 1)

	client, err = NewClientWithPolicy(clientPolicy, *host, *port)
	if err != nil {
		panic(err)
	}

	It("must Register a UDF", func() {
		regTask, err := client.RegisterUDF(wpolicy, []byte(udfBody), "udf1.lua", LUA)
		Expect(err).ToNot(HaveOccurred())

		// wait until UDF is created
		Expect(<-regTask.OnComplete()).NotTo(HaveOccurred())
	})

	It("must run a UDF on a single record", func() {
		key, err = NewKey(ns, set, randString(50))
		Expect(err).ToNot(HaveOccurred())
		err = client.PutBins(wpolicy, key, bin1, bin2)
		Expect(err).ToNot(HaveOccurred())

		res, err := client.Execute(nil, key, "udf1", "testFunc1", NewValue(2))
		Expect(err).ToNot(HaveOccurred())
		Expect(res).To(Equal(map[interface{}]interface{}{"status": "OK"}))

		// read all data and make sure it is consistent
		rec, err := client.Get(nil, key)
		Expect(err).ToNot(HaveOccurred())

		Expect(rec.Bins[bin1.Name]).To(Equal(bin1.Value.GetObject()))
		Expect(rec.Bins[bin2.Name]).To(Equal(bin1.Value.GetObject().(int) / 2))
	})

	It("must run a UDF to create single record and persist the original key value", func() {
<<<<<<< HEAD
		regTask, err := client.RegisterUDF(wpolicy, []byte(udfCreateWithSendKey), "udf1.lua", LUA)
=======
		regTask, err := client.RegisterUDF(wpolicy, []byte(udfCreateWithSendKey), "sendKey.lua", LUA)
>>>>>>> c2169ed0
		Expect(err).ToNot(HaveOccurred())

		// wait until UDF is created
		Expect(<-regTask.OnComplete()).NotTo(HaveOccurred())

<<<<<<< HEAD
		key, err = NewKey(ns, set, -1)
=======
		tSet := randString(50)
		key, err := NewKey(ns, tSet, -1)
>>>>>>> c2169ed0
		Expect(err).ToNot(HaveOccurred())

		// make sure the record doesn't exist yet
		_, err = client.Delete(nil, key)
		Expect(err).ToNot(HaveOccurred())

		exists, err := client.Exists(nil, key)
		Expect(err).ToNot(HaveOccurred())
		Expect(exists).To(BeFalse())

		wp := NewWritePolicy(0, 0)
		wp.SendKey = true
<<<<<<< HEAD
		_, err = client.Execute(wp, key, "udf1", "createRecWithSendKey")
=======
		_, err = client.Execute(wp, key, "sendKey", "createRecWithSendKey")
>>>>>>> c2169ed0
		Expect(err).ToNot(HaveOccurred())

		// read all data and make sure it is consistent
		exists, err = client.Exists(nil, key)
		Expect(err).ToNot(HaveOccurred())
		Expect(exists).To(BeTrue())

<<<<<<< HEAD
		res, err := client.Execute(nil, key, "udf1", "getRecordKeyValue")
=======
		res, err := client.Execute(nil, key, "sendKey", "getRecordKeyValue")
>>>>>>> c2169ed0
		Expect(err).ToNot(HaveOccurred())
		Expect(res).To(Equal(-1))
	})

	It("must list all udfs on the server", func() {
		udfList, err := client.ListUDF(nil)
		Expect(err).ToNot(HaveOccurred())
		Expect(len(udfList)).To(BeNumerically(">", 0))
	})

	It("must drop a udf on the server", func() {
		regTask, err := client.RegisterUDF(wpolicy, []byte(udfBody), "udfToBeDropped.lua", LUA)
		Expect(err).ToNot(HaveOccurred())

		// wait until UDF is created
		err = <-regTask.OnComplete()
		Expect(err).ToNot(HaveOccurred())

		delTask, err := client.RemoveUDF(wpolicy, "udfToBeDropped.lua")
		Expect(err).ToNot(HaveOccurred())

		// wait until UDF is deleted
		Expect(<-delTask.OnComplete()).NotTo(HaveOccurred())

		_, err = client.RemoveUDF(wpolicy, "udfToBeDropped.lua")
		Expect(err).To(HaveOccurred())
		Expect(err.Error()).To(Equal("error=file_not_found"))
	})

	Context("must run the UDF on all records", func() {

		BeforeEach(func() {
			set = randString(50)
			for i := 0; i < keyCount; i++ {
				key, err = NewKey(ns, set, randString(50))
				Expect(err).ToNot(HaveOccurred())

				err = client.PutBins(wpolicy, key, bin1, bin2)
				Expect(err).ToNot(HaveOccurred())
			}
		})

		It("must run a UDF on all records", func() {
			// run the UDF 3 times consecutively
			for i := 1; i <= 3; i++ {
				statement := NewStatement(ns, set)
				exTask, err := client.ExecuteUDF(nil, statement, "udf1", "testFunc1", NewValue(i*2))
				Expect(err).ToNot(HaveOccurred())

				// wait until UDF is run on all records
				err = <-exTask.OnComplete()
				Expect(err).ToNot(HaveOccurred())

				// read all data and make sure it is consistent
				recordset, err := client.ScanAll(nil, ns, set)
				Expect(err).ToNot(HaveOccurred())

				for fullRec := range recordset.Results() {
					Expect(fullRec.Err).ToNot(HaveOccurred())
					Expect(fullRec.Record.Bins[bin2.Name]).To(Equal(bin1.Value.GetObject().(int) / (i * 2)))
				}
			}
		})

		It("must run a DeleteUDF on a range of records", func() {
			idxTask, err := client.CreateIndex(wpolicy, ns, set, set+bin1.Name, bin1.Name, NUMERIC)
			Expect(err).ToNot(HaveOccurred())
			Expect(<-idxTask.OnComplete()).ToNot(HaveOccurred())

			regTask, err := client.RegisterUDF(wpolicy, []byte(udfDelete), "udfDelete.lua", LUA)
			Expect(err).ToNot(HaveOccurred())

			// wait until UDF is created
			Expect(<-regTask.OnComplete()).ToNot(HaveOccurred())

			statement := NewStatement(ns, set)
			statement.Addfilter(NewRangeFilter(bin1.Name, 0, math.MaxInt16))
			exTask, err := client.ExecuteUDF(nil, statement, "udfDelete", "deleteRecord")
			Expect(err).ToNot(HaveOccurred())

			// wait until UDF is run on all records
			Expect(<-exTask.OnComplete()).ToNot(HaveOccurred())

			// a new record that is not in the range
			key, err = NewKey(ns, set, randString(50))
			Expect(err).ToNot(HaveOccurred())
			err = client.PutBins(wpolicy, key, NewBin(bin1.Name, math.MaxInt16+1))
			Expect(err).ToNot(HaveOccurred())

			// read all data and make sure it is consistent
			recordset, err := client.ScanAll(nil, ns, set)
			Expect(err).ToNot(HaveOccurred())

			i := 0
			for fullRec := range recordset.Results() {
				Expect(fullRec.Err).ToNot(HaveOccurred())
				i++
				// only one record should be returned
				Expect(fullRec.Record.Bins[bin1.Name]).To(Equal(math.MaxInt16 + 1))
			}
			Expect(i).To(Equal(1))
		})

	}) // context

	Context("must serialize parameters and return values sensibly", func() {

		regTask, err := client.RegisterUDF(wpolicy, []byte(udfEcho), "udfEcho.lua", LUA)
		if err != nil {
			panic(err)
		}
		// wait until UDF is created
		<-regTask.OnComplete()
		// a new record that is not in the range
		key, err = NewKey(ns, set, randString(50))

		testMatrix := map[interface{}]interface{}{
			math.MinInt64: math.MinInt64,
			// math.MaxInt64:  int64(math.MaxInt64), // TODO: Wrong serialization on server - sign-bit is wrong
			math.MinInt32:  math.MinInt32, // TODO: Wrong serialization type on server
			math.MaxUint32: math.MaxUint32,
			math.MinInt16:  math.MinInt16,
			math.MaxInt16:  math.MaxInt16,
			math.MaxUint16: math.MaxUint16,
			math.MinInt8:   math.MinInt8,
			math.MaxInt8:   math.MaxInt8,
			math.MaxUint8:  math.MaxUint8,
			-1:             -1,
			0:              0,
			"":             "",
			strings.Repeat("s", 1):      strings.Repeat("s", 1),
			strings.Repeat("s", 10):     strings.Repeat("s", 10),
			strings.Repeat("s", 100):    strings.Repeat("s", 100),
			strings.Repeat("s", 1000):   strings.Repeat("s", 1000),
			strings.Repeat("s", 10000):  strings.Repeat("s", 10000),
			strings.Repeat("s", 33781):  strings.Repeat("s", 33781),
			strings.Repeat("s", 100000): strings.Repeat("s", 100000),
			"Hello, 世界":                 "Hello, 世界",
		}

		It("must serialize nil values to echo function and get the same value back", func() {

			res, err := client.Execute(nil, key, "udfEcho", "echo", NewValue(nil))
			Expect(err).ToNot(HaveOccurred())
			Expect(res.(map[interface{}]interface{})["val"]).To(BeNil())

		}) // it

		It("must serialize values to echo function and get the same value back", func() {

			for k, v := range testMatrix {
				res, err := client.Execute(nil, key, "udfEcho", "echo", NewValue(k))
				Expect(err).ToNot(HaveOccurred())
				Expect(res.(map[interface{}]interface{})["val"]).To(Equal(v))
			}

		}) // it

		It("must serialize list values to echo function and get the same value back", func() {

			v := []interface{}{
				nil,
				math.MinInt64,
				math.MinInt32,
				math.MinInt16,
				math.MinInt8,
				-1,
				0,
				1,
				math.MaxInt8,
				math.MaxUint8,
				math.MaxInt16,
				math.MaxUint16,
				math.MaxInt32,
				math.MaxUint32,
				math.MaxInt64,
				// uint64(math.MaxUint64),// TODO: Wrong serialization on server side
				"",
				"Hello, 世界",
			}

			vExpected := []interface{}{
				nil,
				int(math.MinInt64),
				int(math.MinInt32),
				int(math.MinInt16),
				int(math.MinInt8),
				int(-1),
				int(0),
				int(1),
				int(math.MaxInt8),
				int(math.MaxUint8),
				int(math.MaxInt16),
				int(math.MaxUint16),
				int(math.MaxInt32),
				int(math.MaxUint32),
				uint64(math.MaxInt64), // TODO: Wrong serialization on server
				// uint64(math.MaxUint64), // TODO: Wrong serialization on server side
				"",
				"Hello, 世界",
			}

			res, err := client.Execute(nil, key, "udfEcho", "echo", NewValue(v))

			// for i := range v {
			// 	fmt.Printf("%v => %T\n", res.(map[interface{}]interface{})["val"].([]interface{})[i], res.(map[interface{}]interface{})["val"].([]interface{})[i])
			// 	fmt.Printf("%v => %T\n", vExpected[i], vExpected[i])
			// }

			Expect(err).ToNot(HaveOccurred())
			Expect(res.(map[interface{}]interface{})["val"]).To(Equal(vExpected))

		}) // it

		It("must serialize map values to echo function and get the same value back", func() {

			v := map[interface{}]interface{}{
				nil:            nil,
				math.MinInt64:  math.MinInt64,
				math.MinInt32:  math.MinInt32,
				math.MinInt16:  math.MinInt16,
				math.MinInt8:   math.MinInt8,
				-1:             -1,
				0:              0,
				1:              1,
				math.MaxInt8:   math.MaxInt8,
				math.MaxUint8:  math.MaxUint8,
				math.MaxInt16:  math.MaxInt16,
				math.MaxUint16: math.MaxUint16,
				math.MaxInt32:  math.MaxInt32,
				math.MaxUint32: math.MaxUint32,
				math.MaxInt64:  math.MaxInt64,
				"":             "",
				"Hello, 世界":    "Hello, 世界",
			}

			vExpected := map[interface{}]interface{}{
				nil:                   nil,
				math.MinInt64:         math.MinInt64,
				math.MinInt32:         math.MinInt32,
				math.MinInt16:         math.MinInt16,
				math.MinInt8:          math.MinInt8,
				-1:                    -1,
				0:                     0,
				1:                     1,
				math.MaxInt8:          math.MaxInt8,
				math.MaxUint8:         math.MaxUint8,
				math.MaxInt16:         math.MaxInt16,
				math.MaxUint16:        math.MaxUint16,
				math.MaxInt32:         math.MaxInt32,
				math.MaxUint32:        math.MaxUint32,
				uint64(math.MaxInt64): uint64(math.MaxInt64),
				"":          "",
				"Hello, 世界": "Hello, 世界",
			}

			res, err := client.Execute(nil, key, "udfEcho", "echo", NewValue(v))
			Expect(err).ToNot(HaveOccurred())

			resMap := res.(map[interface{}]interface{})["val"].(map[interface{}]interface{})
			// for k := range resMap {
			// 	fmt.Printf("%v : %v => %T: %T\n", k, k, resMap[k], resMap[k])
			// 	fmt.Printf("%v => %T\n", vExpected[k], vExpected[k])
			// }

			Expect(resMap).To(Equal(vExpected))

		}) // it

	}) // context

})<|MERGE_RESOLUTION|>--- conflicted
+++ resolved
@@ -55,13 +55,9 @@
 end
 
 function getRecordKeyValue(rec)
-<<<<<<< HEAD
-	return record.key(rec)
-=======
 	local r = record.key(rec)
 	aerospike:remove(rec)
 	return r
->>>>>>> c2169ed0
 end
 `
 
@@ -113,22 +109,14 @@
 	})
 
 	It("must run a UDF to create single record and persist the original key value", func() {
-<<<<<<< HEAD
-		regTask, err := client.RegisterUDF(wpolicy, []byte(udfCreateWithSendKey), "udf1.lua", LUA)
-=======
 		regTask, err := client.RegisterUDF(wpolicy, []byte(udfCreateWithSendKey), "sendKey.lua", LUA)
->>>>>>> c2169ed0
 		Expect(err).ToNot(HaveOccurred())
 
 		// wait until UDF is created
 		Expect(<-regTask.OnComplete()).NotTo(HaveOccurred())
 
-<<<<<<< HEAD
-		key, err = NewKey(ns, set, -1)
-=======
 		tSet := randString(50)
 		key, err := NewKey(ns, tSet, -1)
->>>>>>> c2169ed0
 		Expect(err).ToNot(HaveOccurred())
 
 		// make sure the record doesn't exist yet
@@ -141,11 +129,7 @@
 
 		wp := NewWritePolicy(0, 0)
 		wp.SendKey = true
-<<<<<<< HEAD
-		_, err = client.Execute(wp, key, "udf1", "createRecWithSendKey")
-=======
 		_, err = client.Execute(wp, key, "sendKey", "createRecWithSendKey")
->>>>>>> c2169ed0
 		Expect(err).ToNot(HaveOccurred())
 
 		// read all data and make sure it is consistent
@@ -153,11 +137,7 @@
 		Expect(err).ToNot(HaveOccurred())
 		Expect(exists).To(BeTrue())
 
-<<<<<<< HEAD
-		res, err := client.Execute(nil, key, "udf1", "getRecordKeyValue")
-=======
 		res, err := client.Execute(nil, key, "sendKey", "getRecordKeyValue")
->>>>>>> c2169ed0
 		Expect(err).ToNot(HaveOccurred())
 		Expect(res).To(Equal(-1))
 	})
